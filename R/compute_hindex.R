--- conflicted
+++ resolved
@@ -1,16 +1,11 @@
 #' Compute 3D Hilbert index
 #'
 #' This initial implementation approximates a 3D Hilbert curve
-<<<<<<< HEAD
 #' by interleaving Gray-coded coordinate bits. For each bit
 #' position `i`, the masked bit is shifted right by `i` before
 #' being placed at bit position `3*i` (and offsets `+1` and `+2`)
 #' in the final Morton-like code. Coordinates must be
 #' non-negative integers and less than 2^`max_coord_bits`.
-=======
-#' by interleaving Gray-coded coordinate bits. Coordinates must
-#' be non-negative integer-valued and less than 2^`max_coord_bits`.
->>>>>>> ce8e62cf
 #'
 #' @param x,y,z Integer vectors of equal length with 0-based
 #'   voxel coordinates.
