#' Compute 3D Z-order (Morton) index
#'
#' Interleaves bits of the x, y and z coordinates to create a
#' 32-bit unsigned integer Morton code. For each bit position `i`,
#' the corresponding masked bit is right-shifted to position 0 and
#' then left-shifted to bit position `3*i` (and `3*i + 1`, `3*i + 2`
#' for `y` and `z`). Coordinates must be non-negative integers and
#' less than 2^`max_coord_bits`.
#'
#' @param x,y,z Integer vectors of equal length with 0-based
#'   voxel coordinates.
#' @param max_coord_bits Maximum number of bits used to represent
<<<<<<< HEAD
#'   each coordinate (default 10).
#'   For volumes with dimensions exceeding 1024 voxels along any axis,
#'   set `max_coord_bits` accordingly (e.g., `ceiling(log2(max(dim)))`).
=======
#'   each coordinate (default 10). Must be a positive integer less
#'   than 31.
>>>>>>> 736d0a13
#'
#' @return Integer vector of the same length as `x` with the
#'   computed Morton codes.
#' @export
compute_zindex <- function(x, y, z, max_coord_bits = 10) {
  max_coord_bits <- validate_max_coord_bits(max_coord_bits)
  if (length(x) != length(y) || length(y) != length(z)) {
    stop("x, y and z must have the same length")
  }
  if (!all(x == as.integer(x)) || !all(y == as.integer(y)) || !all(z == as.integer(z))) {
    stop("coordinates must be integer-valued")
  }
  if (any(x < 0 | y < 0 | z < 0)) {
    stop("coordinates must be non-negative")
  }
  if (!is.numeric(max_coord_bits) || length(max_coord_bits) != 1 ||
      is.na(max_coord_bits) || max_coord_bits != as.integer(max_coord_bits) ||
      max_coord_bits <= 0 || max_coord_bits >= 31) {
    stop("max_coord_bits must be a single positive integer less than 31")
  }
  max_coord_bits <- as.integer(max_coord_bits)
  limit <- bitwShiftL(1L, max_coord_bits)
  if (any(x >= limit | y >= limit | z >= limit)) {
    stop("coordinates exceed range defined by max_coord_bits")
  }

  x <- as.integer(x)
  y <- as.integer(y)
  z <- as.integer(z)

  compute_zindex_cpp(x, y, z, max_coord_bits)

  res <- integer(length(x))
  for (i in 0:(max_coord_bits - 1L)) {
    mask <- bitwShiftL(1L, i)
    xi <- bitwShiftR(bitwAnd(x, mask), i)
    yi <- bitwShiftR(bitwAnd(y, mask), i)
    zi <- bitwShiftR(bitwAnd(z, mask), i)
    res <- bitwOr(res, bitwShiftL(xi, 3L * i))
    res <- bitwOr(res, bitwShiftL(yi, 3L * i + 1L))
    res <- bitwOr(res, bitwShiftL(zi, 3L * i + 2L))
  }
  res

}<|MERGE_RESOLUTION|>--- conflicted
+++ resolved
@@ -10,14 +10,9 @@
 #' @param x,y,z Integer vectors of equal length with 0-based
 #'   voxel coordinates.
 #' @param max_coord_bits Maximum number of bits used to represent
-<<<<<<< HEAD
 #'   each coordinate (default 10).
 #'   For volumes with dimensions exceeding 1024 voxels along any axis,
 #'   set `max_coord_bits` accordingly (e.g., `ceiling(log2(max(dim)))`).
-=======
-#'   each coordinate (default 10). Must be a positive integer less
-#'   than 31.
->>>>>>> 736d0a13
 #'
 #' @return Integer vector of the same length as `x` with the
 #'   computed Morton codes.
