--- conflicted
+++ resolved
@@ -17,15 +17,15 @@
 #' @export
 coords_to_zindex_range <- function(x_range, y_range, z_range,
                                    max_coord_bits = 10) {
-<<<<<<< HEAD
+
   # Validate input ranges before normalization
   x_range <- validate_coordinate_range(x_range, "x_range", max_coord_bits)
   y_range <- validate_coordinate_range(y_range, "y_range", max_coord_bits)
   z_range <- validate_coordinate_range(z_range, "z_range", max_coord_bits)
 
-=======
+
   max_coord_bits <- validate_max_coord_bits(max_coord_bits)
->>>>>>> 2a3b40bd
+
   # Normalize coordinate ranges to length 2
   x_range <- normalize_coord_range(x_range)
   y_range <- normalize_coord_range(y_range)
