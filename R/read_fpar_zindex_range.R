--- conflicted
+++ resolved
@@ -34,7 +34,7 @@
     select_cols <- schema_cols
   }
 
-<<<<<<< HEAD
+##<<<<<<< codex/audit-and-vet-rea_fpar_zindex_range.r
   result <- ds |>
     dplyr::select(dplyr::all_of(select_cols)) |>
     dplyr::filter(zindex >= min_zindex & zindex <= max_zindex) |>
@@ -45,7 +45,7 @@
   }
 
   result
-=======
+##=======
   query <- ds |>
     dplyr::filter(zindex >= min_zindex & zindex <= max_zindex) |>
     dplyr::select(dplyr::all_of(columns))
@@ -55,5 +55,5 @@
   }
 
   query
->>>>>>> 0ee4b0a4
+##>>>>>>> main
 }