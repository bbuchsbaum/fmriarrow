library(testthat)

context("compute_zindex")

test_that("basic zindex values", {
  expect_equal(compute_zindex(0, 0, 0), 0L)
  expect_equal(compute_zindex(1, 0, 0), 1L)
  expect_equal(compute_zindex(0, 1, 0), 2L)
  expect_equal(compute_zindex(0, 0, 1), 4L)
  expect_equal(compute_zindex(1, 1, 1), 7L)
  expect_equal(compute_zindex(2, 0, 0), 8L)
  expect_equal(compute_zindex(3, 0, 0), 9L)
  expect_equal(compute_zindex(2, 1, 0), 10L)
  expect_equal(compute_zindex(1, 2, 3), 53L)
})

test_that("vectorized input works", {
  x <- c(0, 1, 0, 1)
  y <- c(0, 0, 1, 1)
  z <- c(0, 0, 0, 0)
  expect_equal(compute_zindex(x, y, z), c(0L, 1L, 2L, 3L))
  expect_equal(compute_zindex_cpp(x, y, z), c(0L, 1L, 2L, 3L))
})

test_that("input validation", {
  expect_error(compute_zindex(-1, 0, 0))
  expect_error(compute_zindex(0, 0, 1024, max_coord_bits = 10))
<<<<<<< HEAD
})

test_that("invalid max_coord_bits triggers errors", {
  expect_error(compute_zindex(0, 0, 0, max_coord_bits = 0))
  expect_error(compute_zindex(0, 0, 0, max_coord_bits = 1.5))
  expect_error(compute_zindex(0, 0, 0, max_coord_bits = c(10, 11)))
=======
  expect_error(compute_zindex(0, 0, 0, max_coord_bits = 11))
  expect_error(compute_zindex(0.5, 0, 0))
  expect_error(compute_zindex(0, 0, 0, max_coord_bits = 0))
  expect_error(compute_zindex(0, 0, 0, max_coord_bits = 31))

})

test_that("cpp helper matches R implementation", {
  x <- sample(0:3, 10, replace = TRUE)
  y <- sample(0:3, 10, replace = TRUE)
  z <- sample(0:3, 10, replace = TRUE)
  expect_equal(compute_zindex_cpp(x, y, z), compute_zindex(x, y, z))
>>>>>>> 22b36eb7
})<|MERGE_RESOLUTION|>--- conflicted
+++ resolved
@@ -25,14 +25,6 @@
 test_that("input validation", {
   expect_error(compute_zindex(-1, 0, 0))
   expect_error(compute_zindex(0, 0, 1024, max_coord_bits = 10))
-<<<<<<< HEAD
-})
-
-test_that("invalid max_coord_bits triggers errors", {
-  expect_error(compute_zindex(0, 0, 0, max_coord_bits = 0))
-  expect_error(compute_zindex(0, 0, 0, max_coord_bits = 1.5))
-  expect_error(compute_zindex(0, 0, 0, max_coord_bits = c(10, 11)))
-=======
   expect_error(compute_zindex(0, 0, 0, max_coord_bits = 11))
   expect_error(compute_zindex(0.5, 0, 0))
   expect_error(compute_zindex(0, 0, 0, max_coord_bits = 0))
@@ -45,5 +37,10 @@
   y <- sample(0:3, 10, replace = TRUE)
   z <- sample(0:3, 10, replace = TRUE)
   expect_equal(compute_zindex_cpp(x, y, z), compute_zindex(x, y, z))
->>>>>>> 22b36eb7
+})
+
+test_that("invalid max_coord_bits triggers errors", {
+  expect_error(compute_zindex(0, 0, 0, max_coord_bits = 0))
+  expect_error(compute_zindex(0, 0, 0, max_coord_bits = 1.5))
+  expect_error(compute_zindex(0, 0, 0, max_coord_bits = c(10, 11)))
 })