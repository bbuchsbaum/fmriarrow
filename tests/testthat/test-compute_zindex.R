--- conflicted
+++ resolved
@@ -25,7 +25,11 @@
 test_that("input validation", {
   expect_error(compute_zindex(-1, 0, 0))
   expect_error(compute_zindex(0, 0, 1024, max_coord_bits = 10))
-<<<<<<< HEAD
+  expect_error(compute_zindex(0, 0, 0, max_coord_bits = 11))
+  expect_error(compute_zindex(0.5, 0, 0))
+  expect_error(compute_zindex(0, 0, 0, max_coord_bits = 0))
+  expect_error(compute_zindex(0, 0, 0, max_coord_bits = 31))
+
 })
 
 test_that("cpp helper matches R implementation", {
@@ -33,11 +37,4 @@
   y <- sample(0:3, 10, replace = TRUE)
   z <- sample(0:3, 10, replace = TRUE)
   expect_equal(compute_zindex_cpp(x, y, z), compute_zindex(x, y, z))
-=======
-  expect_error(compute_zindex(0, 0, 0, max_coord_bits = 11))
-  expect_error(compute_zindex(0.5, 0, 0))
-  expect_error(compute_zindex(0, 0, 0, max_coord_bits = 0))
-  expect_error(compute_zindex(0, 0, 0, max_coord_bits = 31))
-
->>>>>>> dfe7b1e9
 })