library(testthat)

context("read_fpar_metadata")

skip_if_not_installed("neuroim2")
skip_if_not_installed("arrow")

space <- neuroim2::NeuroSpace(c(2, 2, 1, 3))
arr <- array(seq_len(prod(c(2, 2, 1, 3))), dim = c(2, 2, 1, 3))
nv <- neuroim2::DenseNeuroVec(arr, space)

tmp <- tempfile(fileext = ".parquet")

neurovec_to_fpar(nv, tmp, "sub01", reference_space = "TESTSPACE", repetition_time = 2)

md <- read_fpar_metadata(tmp)

test_that("metadata fields round trip", {
  expect_equal(md$spatial_properties$original_dimensions, c(2L, 2L, 1L, 3L))
  expect_equal(md$spatial_properties$reference_space, "TESTSPACE")
  expect_equal(md$spatial_properties$coordinate_convention, "0-based RAS")
  expect_equal(md$acquisition_properties$repetition_time_s, 2)
  expect_equal(md$acquisition_properties$timepoint_count, 3L)
  expect_equal(md$data_integrity$voxel_count, 4L)
  expect_length(md$data_integrity$bold_value_range, 2)
  expect_true(all(is.finite(md$data_integrity$bold_value_range)))
})

test_that("warning for non-standard extension", {
  tmp2 <- tempfile(fileext = ".data")
  file.copy(tmp, tmp2)
  expect_warning(read_fpar_metadata(tmp2), "File extension should")
})

<<<<<<< HEAD
test_that("metadata retrieved when sidecar missing", {
  sidecar <- sub("\\.parquet$", "_metadata.json", tmp)
  file.remove(sidecar)

  md2 <- read_fpar_metadata(tmp)

  expect_equal(md2$spatial_properties$original_dimensions, c(2L, 2L, 1L, 3L))
  expect_equal(md2$spatial_properties$reference_space, "TESTSPACE")
  expect_equal(md2$acquisition_properties$timepoint_count, 3L)
=======
test_that("raw schema metadata parsed", {
  skip_if_not_installed("arrow")

  json_md <- jsonlite::toJSON(list(test_value = 123), auto_unbox = TRUE)
  tbl <- arrow::arrow_table(dummy = 1L)
  sch <- tbl$schema$WithMetadata(list(spatial_metadata = charToRaw(json_md)))
  tbl <- tbl$with_schema(sch)
  raw_tmp <- tempfile(fileext = ".parquet")
  arrow::write_parquet(tbl, raw_tmp)

  md_raw <- read_fpar_metadata(raw_tmp)
  expect_equal(md_raw$test_value, 123)
>>>>>>> c1dafee6
})<|MERGE_RESOLUTION|>--- conflicted
+++ resolved
@@ -32,7 +32,6 @@
   expect_warning(read_fpar_metadata(tmp2), "File extension should")
 })
 
-<<<<<<< HEAD
 test_that("metadata retrieved when sidecar missing", {
   sidecar <- sub("\\.parquet$", "_metadata.json", tmp)
   file.remove(sidecar)
@@ -42,7 +41,9 @@
   expect_equal(md2$spatial_properties$original_dimensions, c(2L, 2L, 1L, 3L))
   expect_equal(md2$spatial_properties$reference_space, "TESTSPACE")
   expect_equal(md2$acquisition_properties$timepoint_count, 3L)
-=======
+})
+
+
 test_that("raw schema metadata parsed", {
   skip_if_not_installed("arrow")
 
@@ -55,5 +56,4 @@
 
   md_raw <- read_fpar_metadata(raw_tmp)
   expect_equal(md_raw$test_value, 123)
->>>>>>> c1dafee6
 })