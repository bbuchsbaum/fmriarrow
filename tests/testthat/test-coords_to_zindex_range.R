library(testthat)

context("coords_to_zindex_range")

test_that("single voxel range", {
  zr <- coords_to_zindex_range(1, 0, 0)
  expect_equal(zr$min_zindex, compute_zindex(1,0,0))
  expect_equal(zr$max_zindex, compute_zindex(1,0,0))
})

test_that("small cuboid", {
  zr <- coords_to_zindex_range(c(0,1), c(0,1), c(0,0))
  expect_equal(zr$min_zindex, 0L)
  expect_equal(zr$max_zindex, 3L)
})

<<<<<<< HEAD
test_that("invalid ranges trigger errors", {
  expect_error(coords_to_zindex_range(c(2, 1), 0, 0))
  expect_error(coords_to_zindex_range(c(0, 1), c(NA, 1), c(0, 0)))
=======
test_that("oversized max_coord_bits fails", {
  expect_error(coords_to_zindex_range(0, 0, 0, max_coord_bits = 11))
>>>>>>> 2a3b40bd
})<|MERGE_RESOLUTION|>--- conflicted
+++ resolved
@@ -14,12 +14,13 @@
   expect_equal(zr$max_zindex, 3L)
 })
 
-<<<<<<< HEAD
+
 test_that("invalid ranges trigger errors", {
   expect_error(coords_to_zindex_range(c(2, 1), 0, 0))
   expect_error(coords_to_zindex_range(c(0, 1), c(NA, 1), c(0, 0)))
-=======
+})
+
 test_that("oversized max_coord_bits fails", {
   expect_error(coords_to_zindex_range(0, 0, 0, max_coord_bits = 11))
->>>>>>> 2a3b40bd
+
 })